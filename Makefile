SHELL := /bin/bash # Use bash syntax
GO111MODULE=on

PKGS=$(sort $(dir $(wildcard pkg/*/*/)))
MOCKS=$(foreach x, $(PKGS), mocks/$(x))

# We need to use the codegen tag when building and testing because the
# aws-sdk-go/private/model/api package is gated behind a build tag "codegen"...
GO_TAGS=-tags codegen

.PHONY: all build-ack-generate test clean-mocks mocks build-controller build-kind-cluster build-kind-cluster-preserve \
        build-kind-cluster-functional kind-get-cluster-names delete-all-kind-clusters

all: test

build-ack-generate:
	go build ${GO_TAGS} -o bin/ack-generate cmd/ack-generate/main.go

test: | mocks
	go test ${GO_TAGS} ./...

clean-mocks:
	rm -rf mocks

<<<<<<< HEAD
build-controller:
	./scripts/build-controller.sh $(SERVICE)

kind-cluster: test
	./scripts/kind-build-test.sh -s $(SERVICE)

kind-cluster-preserve: test
	./scripts/kind-build-test.sh -s $(SERVICE) -p

kind-cluster-functional: test
	./scripts/kind-build-test.sh -s $(SERVICE) -p -r $(ROLE_ARN)

kind-get-cluster-names:
	@kind get clusters

delete-all-kind-clusters:
	@kind get clusters | \
	while read name ; do \
	kind delete cluster --name $$name; \
	done

mocks: ensure-mockery $(MOCKS)
=======
mocks: $(MOCKS)
>>>>>>> 43948a3d

$(MOCKS): mocks/% : %
	./bin/mockery --tags=codegen --case=underscore --output=$@ --dir=$^ --all<|MERGE_RESOLUTION|>--- conflicted
+++ resolved
@@ -22,7 +22,6 @@
 clean-mocks:
 	rm -rf mocks
 
-<<<<<<< HEAD
 build-controller:
 	./scripts/build-controller.sh $(SERVICE)
 
@@ -44,10 +43,7 @@
 	kind delete cluster --name $$name; \
 	done
 
-mocks: ensure-mockery $(MOCKS)
-=======
 mocks: $(MOCKS)
->>>>>>> 43948a3d
 
 $(MOCKS): mocks/% : %
 	./bin/mockery --tags=codegen --case=underscore --output=$@ --dir=$^ --all